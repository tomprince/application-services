/* This Source Code Form is subject to the terms of the Mozilla Public
 * License, v. 2.0. If a copy of the MPL was not distributed with this
 * file, You can obtain one at http://mozilla.org/MPL/2.0/. */

#![allow(unknown_lints)]
#![warn(rust_2018_idioms)]

mod api;
pub mod db;
pub mod error;
<<<<<<< HEAD
mod schema;
mod sync;
=======
pub mod repo;
mod schema;

// This is what we roughly expect the "bridge" used by desktop to do.
// It's primarily here to avoid dead-code warnings (but I don't want to disable
// those warning, as stuff that remains after this is suspect!)
pub fn delme_demo_usage() -> error::Result<()> {
    use serde_json::json;

    let repo = repo::Repo::new("webext-storage.db")?;
    repo.set("ext-id", json!({}))?;
    repo.get("ext-id", json!({}))?;
    repo.remove("ext-id", json!({}))?;
    repo.clear("ext-id")?;
    Ok(())
}
>>>>>>> 513908f7
<|MERGE_RESOLUTION|>--- conflicted
+++ resolved
@@ -8,12 +8,9 @@
 mod api;
 pub mod db;
 pub mod error;
-<<<<<<< HEAD
+pub mod repo;
 mod schema;
 mod sync;
-=======
-pub mod repo;
-mod schema;
 
 // This is what we roughly expect the "bridge" used by desktop to do.
 // It's primarily here to avoid dead-code warnings (but I don't want to disable
@@ -27,5 +24,4 @@
     repo.remove("ext-id", json!({}))?;
     repo.clear("ext-id")?;
     Ok(())
-}
->>>>>>> 513908f7
+}